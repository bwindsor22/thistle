pub mod filemod;
pub mod foldermodule;
pub mod database;
pub mod model;
<<<<<<< HEAD

// #![allow(dead_code, non_snake_case)]
#[cfg(feature = "blas")]
extern crate blas_src;
extern crate ndarray;
mod hash;
pub mod lsh;
pub mod dist;
mod multi_probe;
mod table {
    pub mod general;
    pub mod mem;
    pub mod sqlite;
    pub mod sqlite_mem;
}
mod constants;
mod error;

#[cfg(feature = "workspace")]
pub mod utils;
#[cfg(not(feature = "workspace"))]
mod utils;
pub use hash::VecHash;
pub use multi_probe::{QueryDirectedProbe, StepWiseProbe};
pub use table::{general::HashTables, mem::MemoryTable};
#[cfg(feature = "sqlite")]
pub use table::{sqlite::SqlTable, sqlite_mem::SqlTableMem};
pub mod data;
pub mod prelude;
pub mod stats;
=======
pub mod hnswlib;
>>>>>>> a97ea8ea
<|MERGE_RESOLUTION|>--- conflicted
+++ resolved
@@ -2,7 +2,7 @@
 pub mod foldermodule;
 pub mod database;
 pub mod model;
-<<<<<<< HEAD
+pub mod hnswlib;
 
 // #![allow(dead_code, non_snake_case)]
 #[cfg(feature = "blas")]
@@ -32,7 +32,4 @@
 pub use table::{sqlite::SqlTable, sqlite_mem::SqlTableMem};
 pub mod data;
 pub mod prelude;
-pub mod stats;
-=======
-pub mod hnswlib;
->>>>>>> a97ea8ea
+pub mod stats;