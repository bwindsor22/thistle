[package]
name = "thistle"
version = "0.1.0"
authors = ["Brad Windsor <bwindsor22@gmail.com>", "Kevin Choi <kc2296@nyu.edu>"]
edition = "2018"
default-run = "thistle"

# See more keys and their definitions at https://doc.rust-lang.org/cargo/reference/manifest.html

[dependencies]
uuid = { version = "0.7", features = ["serde", "v4"] }
rust-bert = "0.6.2"
rust_tokenizers = "2.0.4"
tch = "0.1.6"
serde_json = "1.0.45"
serde = {version = "1.0.104", features = ["derive"]}
failure = "0.1.6"
log = "0.4.8"
dirs = "2.0.2"
<<<<<<< HEAD
ndarray = {version = "0.13", features=["serde", "rayon"]}
blas-src = { version = "0.6", defeault-features = false, optional = true}
rand = {version = "^0.7", features = ["small_rng"]}
rand_distr = "^0.2"
fnv = "^1.0.6"
ndarray-rand = "^0.11.0"
bincode = "^1.2.1"
statrs = "^0.12.0"
rayon = "^1.3.0"
rusqlite = {version = "^0.21.0", features = ["bundled", "backup"], optional = true }
thiserror = "1.0.13"
anyhow = "^1.0.27"
itertools = "^0.9.0"
num = "^0.2.1"


=======
bincode = {version = "1.3"}
parking_lot = "0.11"
rayon = {version = "1.5"}
num_cpus = {version = "1.8.0"}
simdeez = {version = "1.0"}
cpu-time = {version = "1.0"}
time = {version = "0.2"}
ndarray = {version = "0.14"}
clap = {version = "2.29"}
hashbrown = {version = "0.9"}
skiplist = {version = "0.3"}
# lazy_static = { version = "1.4"}
# env_logger = { version = "0.8"}
# hdf5 = {version = "0.7"}
>>>>>>> a97ea8ea

[lib]
name = "thistle"
path = "src/lib.rs"

[[bin]]
name = "convert-tensor"
path = "src/bin/convert-tensor.rs"
doc = false<|MERGE_RESOLUTION|>--- conflicted
+++ resolved
@@ -17,16 +17,13 @@
 failure = "0.1.6"
 log = "0.4.8"
 dirs = "2.0.2"
-<<<<<<< HEAD
 ndarray = {version = "0.13", features=["serde", "rayon"]}
 blas-src = { version = "0.6", defeault-features = false, optional = true}
 rand = {version = "^0.7", features = ["small_rng"]}
 rand_distr = "^0.2"
 fnv = "^1.0.6"
 ndarray-rand = "^0.11.0"
-bincode = "^1.2.1"
 statrs = "^0.12.0"
-rayon = "^1.3.0"
 rusqlite = {version = "^0.21.0", features = ["bundled", "backup"], optional = true }
 thiserror = "1.0.13"
 anyhow = "^1.0.27"
@@ -34,7 +31,6 @@
 num = "^0.2.1"
 
 
-=======
 bincode = {version = "1.3"}
 parking_lot = "0.11"
 rayon = {version = "1.5"}
@@ -42,14 +38,12 @@
 simdeez = {version = "1.0"}
 cpu-time = {version = "1.0"}
 time = {version = "0.2"}
-ndarray = {version = "0.14"}
 clap = {version = "2.29"}
 hashbrown = {version = "0.9"}
 skiplist = {version = "0.3"}
 # lazy_static = { version = "1.4"}
 # env_logger = { version = "0.8"}
 # hdf5 = {version = "0.7"}
->>>>>>> a97ea8ea
 
 [lib]
 name = "thistle"
